from __future__ import absolute_import, division, print_function, unicode_literals

import copy
import itertools
import warnings

import torch
import torch.nn as nn
import torch.nn.intrinsic as nni
import torch.nn.quantized as nnq
import torch.nn.intrinsic.qat as nniqat

<<<<<<< HEAD
from .quantization_mappings import (get_dynamic_quant_module_mapping,
                                    get_static_quant_module_mapping,
                                    get_qat_module_mapping,
                                    get_qconfig_propagation_list)

=======
from .default_mappings import (DEFAULT_DYNAMIC_MODULE_MAPPING,
                               DEFAULT_MODULE_MAPPING,
                               DEFAULT_QAT_MODULE_MAPPING,
                               DEFAULT_QCONFIG_PROPAGATE_ALLOWED_LIST)
>>>>>>> de980f93
from .stubs import DeQuantStub, QuantWrapper
from .qconfig import default_dynamic_qconfig, float16_dynamic_qconfig, float_qparams_dynamic_qconfig

def _propagate_qconfig_helper(module, qconfig_dict, allow_list=None,
                              qconfig_parent=None, prefix=''):
    r"""This is a helper function for `propagate_qconfig_`

    Args:
        module: input module
        qconfig_dict: dictionary that maps from name of submodule to quantization
                     configuration
        allow_list: list of quantizable modules
        qconfig_parent: quantization config of parent module, we will fallback to
                       this config when there is no specified config for current
                       module
        prefix: corresponding prefix of the current module, used as key in
                qconfig_dict

    Return:
        None, module is modified inplace with qconfig attached
    """
    # TODO: Add test
<<<<<<< HEAD
    if white_list is None:
        white_list = get_qconfig_propagation_list()
=======
    if allow_list is None:
        allow_list = DEFAULT_QCONFIG_PROPAGATE_ALLOWED_LIST
>>>>>>> de980f93

    module_qconfig = qconfig_dict.get(type(module), qconfig_parent)
    module_qconfig = qconfig_dict.get(prefix, module_qconfig)
    module_qconfig = getattr(module, 'qconfig', module_qconfig)

    module.qconfig = module_qconfig
    for name, child in module.named_children():
        module_prefix = prefix + '.' + name if prefix else name
        _propagate_qconfig_helper(child, qconfig_dict, allow_list,
                                  module_qconfig, module_prefix)

# TODO(jerryzh): expose allow_list
def propagate_qconfig_(module, qconfig_dict=None, allow_list=None):
    r"""Propagate qconfig through the module hierarchy and assign `qconfig`
    attribute on each leaf module

    Args:
        module: input module
        qconfig_dict: dictionary that maps from name or type of submodule to
            quantization configuration, qconfig applies to all submodules of a
            given module unless qconfig for the submodules are specified (when
            the submodule already has qconfig attribute)

    Return:
        None, module is modified inplace with qconfig attached
    """
    if qconfig_dict is None:
        qconfig_dict = {}
    _propagate_qconfig_helper(module, qconfig_dict, allow_list)

def _observer_forward_hook(self, input, output):
    r"""Forward hook that calls observer on the output
    """
    return self.activation_post_process(output)

def _observer_forward_pre_hook(self, input):
    ''' Forward pre hook that calls observer on the input (can be a tuple of values)
    '''
    self.activation_pre_process(*input)
    # Returning nothing is Ok, Module._call_impl will intrepret this
    # as the pre_hook making no changes to the input, as desired

def register_activation_post_process_hook(module):
    assert hasattr(module, 'activation_post_process'), \
        'Expect activation_post_process attribut already attached to the module'
    return module.register_forward_hook(_observer_forward_hook)

def add_observer_(module, qconfig_propagation_list=None, non_leaf_module_list=None, device=None, prehook=None):
    r"""Add observer for the leaf child of the module.

    This function insert observer module to all leaf child module that
    has a valid qconfig attribute.

    Args:
        module: input module with qconfig attributes for all the leaf modules that we want to quantize
        device: parent device, if any
        non_leaf_module_list: list of non-leaf modules we want to add observer

    Return:
        None, module is modified inplace with added observer modules and forward_hooks
    """
    if qconfig_propagation_list is None:
<<<<<<< HEAD
        qconfig_propagation_list = get_qconfig_propagation_list()
=======
        qconfig_propagation_list = DEFAULT_QCONFIG_PROPAGATE_ALLOWED_LIST
>>>>>>> de980f93
    # respect device affinity when adding observers
    if device is None:
        devices = get_unique_devices_(module)
        assert len(devices) <= 1, (
            "add_observer_ only works with cpu or single-device CUDA modules, "
            "but got devices {}".format(devices)
        )
        device = next(iter(devices)) if len(devices) > 0 else None

    def get_activation_post_process(qconfig, device):
        activation = qconfig.activation()
        if device is not None:
            activation.to(device)
        return activation

    for child in module.children():
        if type(child) == nnq.FloatFunctional or type(child) == nnq.QFunctional:
            if hasattr(child, 'qconfig') and child.qconfig is not None:
                child.activation_post_process = get_activation_post_process(child.qconfig, device)
        elif non_leaf_module_list is not None and type(child) in non_leaf_module_list:
            if hasattr(child, 'qconfig') and child.qconfig is not None:
                child.add_module('activation_post_process', get_activation_post_process(child.qconfig, device))
                register_activation_post_process_hook(child)

                # Attaching prehook
                if prehook is not None:
                    child.add_module('activation_pre_process', prehook())
                    child.register_forward_pre_hook(_observer_forward_pre_hook)
        else:
            add_observer_(child, qconfig_propagation_list, non_leaf_module_list, device, prehook)

    # Insert observers only for leaf nodes, note that this observer is for
    # the output of the module, for input QuantStub will observe them
    if hasattr(module, 'qconfig') and module.qconfig is not None and \
       len(module._modules) == 0 and not isinstance(module, torch.nn.Sequential) \
       and type(module) in qconfig_propagation_list:
        # observer and hook will be gone after we swap the module
        module.add_module('activation_post_process', get_activation_post_process(module.qconfig, device))
        # Register observer as the first entry in the hook list
        # All post forward hooks are preserved and will be executed after the observer before convert
        handle = register_activation_post_process_hook(module)
        module._forward_hooks.move_to_end(handle.id, last=False)

        # Attaching prehook
        if prehook is not None:
            module.add_module('activation_pre_process', prehook())
            module.register_forward_pre_hook(_observer_forward_pre_hook)

def get_unique_devices_(module):
    return {p.device for p in module.parameters()} | \
        {p.device for p in module.buffers()}

def add_quant_dequant(module):
    r"""Wrap the leaf child module in QuantWrapper if it has a valid qconfig
    Note that this function will modify the children of module inplace and it
    can return a new module which wraps the input module as well.

    Args:
        module: input module with qconfig attributes for all the leaf modules
        that we want to quantize

    Return:
        Either the inplace modified module with submodules wrapped in
        `QuantWrapper` based on qconfig or a new `QuantWrapper` module which
        wraps the input module, the latter case only happens when the input
        module is a leaf module and we want to quantize it.
    """
    if len(module._modules) == 0 and hasattr(module, 'qconfig') and module.qconfig:
        return QuantWrapper(module)

    for name, child in module.named_children():
        module._modules[name] = add_quant_dequant(child)
    return module

def prepare(model, inplace=False, allow_list=None,
            observer_non_leaf_module_list=None, prehook=None):
    r"""Prepares a copy of the model for quantization calibration or quantization-aware training.

    Quantization configuration should be assigned preemptively
    to individual submodules in `.qconfig` attribute.

    The model will be attached with observer or fake quant modules, and qconfig
    will be propagated.

    Args:
        model: input model to be modified in-place
        inplace: carry out model transformations in-place, the original module is mutated
        allow_list: list of quantizable modules
        observer_non_leaf_module_list: list of non-leaf modules we want to add observer
        prehook: observer we want to add to forward_pre_hook
    """
    if not inplace:
        model = copy.deepcopy(model)
<<<<<<< HEAD
    qconfig_propagation_list = white_list
    if qconfig_propagation_list is None:
        qconfig_propagation_list = get_qconfig_propagation_list()
=======
    propagate_qconfig_list = allow_list
    if propagate_qconfig_list is None:
        propagate_qconfig_list = DEFAULT_QCONFIG_PROPAGATE_ALLOWED_LIST
>>>>>>> de980f93
    propagate_qconfig_(model, qconfig_dict=None)

    # sanity check common API misusage
    if not any(hasattr(m, 'qconfig') and m.qconfig for m in model.modules()):
        warnings.warn("None of the submodule got qconfig applied. Make sure you "
                      "passed correct configuration through `qconfig_dict` or "
                      "by assigning the `.qconfig` attribute directly on submodules")

    add_observer_(model, qconfig_propagation_list, observer_non_leaf_module_list, prehook=prehook)
    return model

def _remove_qconfig(module):
    r"""Clean up the qconfig left in the module so that new qconfig can be
    propagated.

    Args:
        module: module to be cleaned up
    """
    for child in module.children():
        _remove_qconfig(child)

    if hasattr(module, "qconfig"):
        del module.qconfig

def quantize(model, run_fn, run_args, mapping=None, inplace=False):
    r"""Quantize the input float model with post training static quantization.

    First it will prepare the model for calibration, then it calls
    `run_fn` which will run the calibration step, after that we will
    convert the model to a quantized model.

    Args:
        model: input float model
        run_fn: a calibration function for calibrating the prepared model
        run_args: positional arguments for `run_fn`
        inplace: carry out model transformations in-place, the original module is mutated
        mapping: correspondence between original module types and quantized counterparts

    Return:
        Quantized model.
    """
    if mapping is None:
        mapping = get_static_quant_module_mapping()
    if not inplace:
        model = copy.deepcopy(model)
    model.eval()
    prepare(model, inplace=True)
    run_fn(model, run_args)
    convert(model, mapping, inplace=True)
    return model

def quantize_dynamic(model, qconfig_spec=None, dtype=torch.qint8,
                     mapping=None, inplace=False):
    r"""Converts a float model to dynamic (i.e. weights-only) quantized model.

    Replaces specified modules with dynamic weight-only quantized versions and output the quantized model.

    For simplest usage provide `dtype` argument that can be float16 or qint8. Weight-only quantization
    by default is performed for layers with large weights size - i.e. Linear and RNN variants.

    Fine grained control is possible with `qconfig` and `mapping` that act similarly to `quantize()`.
    If `qconfig` is provided, the `dtype` argument is ignored.

    Args:
        model: input model
        qconfig_spec: Either:

            - A dictionary that maps from name or type of submodule to quantization
              configuration, qconfig applies to all submodules of a given
              module unless qconfig for the submodules are specified (when the
              submodule already has qconfig attribute). Entries in the dictionary
              need to be QConfigDynamic instances.

            - A set of types and/or submodule names to apply dynamic quantization to,
              in which case the `dtype` argument is used to specify the bit-width

        inplace: carry out model transformations in-place, the original module is mutated
        mapping: maps type of a submodule to a type of corresponding dynamically quantized version
            with which the submodule needs to be replaced

    """
    if qconfig_spec is None:
        if dtype == torch.qint8:
            qconfig_spec = {
                nn.Linear : default_dynamic_qconfig,
                nn.LSTM : default_dynamic_qconfig,
                nn.GRU : default_dynamic_qconfig,
                nn.LSTMCell : default_dynamic_qconfig,
                nn.RNNCell : default_dynamic_qconfig,
                nn.GRUCell : default_dynamic_qconfig,
            }
        elif dtype == torch.float16:
            qconfig_spec = {
                nn.Linear : float16_dynamic_qconfig,
                nn.LSTM : float16_dynamic_qconfig,
                nn.GRU : float16_dynamic_qconfig,
                nn.LSTMCell : float16_dynamic_qconfig,
                nn.RNNCell : float16_dynamic_qconfig,
                nn.GRUCell : float16_dynamic_qconfig,
            }
        elif dtype == torch.quint8:
            qconfig_spec = {
                nn.EmbeddingBag : float_qparams_dynamic_qconfig,
            }
        else:
            raise ValueError(
                "Don't know how to quantize with default settings for {}. Provide full qconfig please".format(dtype))
    elif isinstance(qconfig_spec, set):
        if dtype is torch.qint8:
            default_qconfig = default_dynamic_qconfig
        elif dtype is torch.float16:
            default_qconfig = float16_dynamic_qconfig
        elif dtype is torch.quint8:
            default_qconfig = float_qparams_dynamic_qconfig
        else:
            raise RuntimeError('Unknown dtype specified for quantize_dynamic: ', str(dtype))
        qconfig_spec = dict(zip(qconfig_spec, itertools.repeat(default_qconfig)))

    if mapping is None:
        mapping = get_dynamic_quant_module_mapping()

    if not inplace:
        model = copy.deepcopy(model)
    model.eval()
    propagate_qconfig_(model, qconfig_spec)
    convert(model, mapping, inplace=True)
    return model

def prepare_qat(model, mapping=None, inplace=False):
    r"""
    Prepares a copy of the model for quantization calibration or
    quantization-aware training and converts it to quantized version.

    Quantization configuration should be assigned preemptively
    to individual submodules in `.qconfig` attribute.

    Args:
        model: input model to be modified in-place
        mapping: dictionary that maps float modules to quantized modules to be
                 replaced.
        inplace: carry out model transformations in-place, the original module
                 is mutated
    """
    if mapping is None:
        mapping = get_qat_module_mapping()
    if not inplace:
        model = copy.deepcopy(model)

    propagate_qconfig_(model, qconfig_dict=None)
    convert(model, mapping=mapping, inplace=True, remove_qconfig=False)
    prepare(model, observer_non_leaf_module_list=set(mapping.values()), inplace=True)
    return model

def quantize_qat(model, run_fn, run_args, inplace=False):
    r"""Do quantization aware training and output a quantized model

    Args:
        model: input model
        run_fn: a function for evaluating the prepared model, can be a
                function that simply runs the prepared model or a training
                loop
        run_args: positional arguments for `run_fn`

    Return:
        Quantized model.
    """
    if not inplace:
        model = copy.deepcopy(model)
    model.train()
    prepare_qat(model, inplace=True)
    run_fn(model, run_args)
    convert(model, inplace=True)
    return model

def convert(module, mapping=None, inplace=False, remove_qconfig=True):
    r"""Converts submodules in input module to a different module according to `mapping`
    by calling `from_float` method on the target module class. And remove qconfig at the
    end if remove_qconfig is set to True.

    Args:
        module: input module
        mapping: a dictionary that maps from source module type to target
                 module type, can be overwritten to allow swapping user defined
                 Modules
        inplace: carry out model transformations in-place, the original module
                 is mutated

    """
    if not inplace:
        module = copy.deepcopy(module)
    _convert(module, mapping, inplace=True)
    if remove_qconfig:
        _remove_qconfig(module)
    return module

def _convert(module, mapping=None, inplace=False):
    r"""Converts submodules in input module to a different module according to `mapping`
    by calling `from_float` method on the target module class

    Args:
        module: input module
        mapping: a dictionary that maps from source module type to target
                 module type, can be overwritten to allow swapping user defined
                 Modules
        inplace: carry out model transformations in-place, the original module
                 is mutated

    """
    if mapping is None:
        mapping = get_static_quant_module_mapping()
    if not inplace:
        module = copy.deepcopy(module)
    reassign = {}
    # TODO(jerryzh): remove after deciding on the impl of intrinsic modules
    # This is required because intrinsic modules right now are implemented as
    # nn.Sequential and we don't want to swap their constituents
    SWAPPABLE_MODULES = (nni.ConvBn2d,
                         nni.ConvBnReLU2d,
                         nni.LinearReLU,
                         nni.BNReLU2d,
                         nni.BNReLU3d,
                         nni.ConvBn1d,
                         nni.ConvReLU1d,
                         nni.ConvBnReLU1d,
                         nni.ConvReLU2d,
                         nni.ConvReLU3d,
                         nniqat.ConvBn2d,
                         nniqat.ConvBnReLU2d)

    for name, mod in module.named_children():
        if type(mod) not in SWAPPABLE_MODULES:
            _convert(mod, mapping, inplace=True)
        reassign[name] = swap_module(mod, mapping)

    for key, value in reassign.items():
        module._modules[key] = value

    return module

def swap_module(mod, mapping):
    r"""Swaps the module if it has a quantized counterpart and it has an
    `observer` attached.

    Args:
        mod: input module
        mapping: a dictionary that maps from nn module to nnq module

    Return:
        The corresponding quantized module of `mod`
    """
    new_mod = mod
    # Always replace dequantstub with dequantize
    if hasattr(mod, 'qconfig') and mod.qconfig is not None or type(mod) == DeQuantStub:
        if type(mod) in mapping:
            # respect device affinity when swapping modules
            devices = get_unique_devices_(mod)
            assert len(devices) <= 1, (
                "swap_module only works with cpu or single-device CUDA modules, "
                "but got devices {}".format(devices)
            )
            device = next(iter(devices)) if len(devices) > 0 else None
            new_mod = mapping[type(mod)].from_float(mod)
            # Preserve module's pre forward hooks. They'll be called on quantized input
            for pre_hook_fn in mod._forward_pre_hooks.values():
                new_mod.register_forward_pre_hook(pre_hook_fn)
            # Preserve module's post forward hooks except _observer_forward_hook
            # After convert they'll work with quantized output
            for hook_fn in mod._forward_hooks.values():
                if hook_fn is not _observer_forward_hook:
                    new_mod.register_forward_hook(hook_fn)
            if device:
                new_mod.to(device)
    return new_mod

def get_observer_dict(mod, target_dict, prefix=""):
    r"""Traverse the modules and save all observers into dict.
    This is mainly used for quantization accuracy debug
    Args:
        mod: the top module we want to save all observers
        prefix: the prefix for the current module
        target_dict: the dictionary used to save all the observers
    """
    def get_prefix(prefix):
        return prefix if prefix == "" else prefix + '.'

    if hasattr(mod, 'activation_post_process'):
        target_dict[get_prefix(prefix) + 'activation_post_process'] = mod.activation_post_process
    for name, child in mod.named_children():
        module_prefix = get_prefix(prefix) + name if prefix else name
        get_observer_dict(child, target_dict, module_prefix)<|MERGE_RESOLUTION|>--- conflicted
+++ resolved
@@ -10,18 +10,11 @@
 import torch.nn.quantized as nnq
 import torch.nn.intrinsic.qat as nniqat
 
-<<<<<<< HEAD
 from .quantization_mappings import (get_dynamic_quant_module_mapping,
                                     get_static_quant_module_mapping,
                                     get_qat_module_mapping,
                                     get_qconfig_propagation_list)
 
-=======
-from .default_mappings import (DEFAULT_DYNAMIC_MODULE_MAPPING,
-                               DEFAULT_MODULE_MAPPING,
-                               DEFAULT_QAT_MODULE_MAPPING,
-                               DEFAULT_QCONFIG_PROPAGATE_ALLOWED_LIST)
->>>>>>> de980f93
 from .stubs import DeQuantStub, QuantWrapper
 from .qconfig import default_dynamic_qconfig, float16_dynamic_qconfig, float_qparams_dynamic_qconfig
 
@@ -44,13 +37,8 @@
         None, module is modified inplace with qconfig attached
     """
     # TODO: Add test
-<<<<<<< HEAD
-    if white_list is None:
-        white_list = get_qconfig_propagation_list()
-=======
     if allow_list is None:
-        allow_list = DEFAULT_QCONFIG_PROPAGATE_ALLOWED_LIST
->>>>>>> de980f93
+        allow_list = get_qconfig_propagation_list()
 
     module_qconfig = qconfig_dict.get(type(module), qconfig_parent)
     module_qconfig = qconfig_dict.get(prefix, module_qconfig)
@@ -113,11 +101,8 @@
         None, module is modified inplace with added observer modules and forward_hooks
     """
     if qconfig_propagation_list is None:
-<<<<<<< HEAD
         qconfig_propagation_list = get_qconfig_propagation_list()
-=======
-        qconfig_propagation_list = DEFAULT_QCONFIG_PROPAGATE_ALLOWED_LIST
->>>>>>> de980f93
+
     # respect device affinity when adding observers
     if device is None:
         devices = get_unique_devices_(module)
@@ -211,15 +196,9 @@
     """
     if not inplace:
         model = copy.deepcopy(model)
-<<<<<<< HEAD
-    qconfig_propagation_list = white_list
-    if qconfig_propagation_list is None:
-        qconfig_propagation_list = get_qconfig_propagation_list()
-=======
     propagate_qconfig_list = allow_list
     if propagate_qconfig_list is None:
-        propagate_qconfig_list = DEFAULT_QCONFIG_PROPAGATE_ALLOWED_LIST
->>>>>>> de980f93
+        qconfig_propagation_list = get_qconfig_propagation_list()
     propagate_qconfig_(model, qconfig_dict=None)
 
     # sanity check common API misusage
