--- conflicted
+++ resolved
@@ -1,10 +1,7 @@
 #pragma once
 
-<<<<<<< HEAD
+#include <algorithm>
 #include <cstdint>
-=======
-#include <algorithm>
->>>>>>> 462d26b1
 
 #include <c10/macros/Macros.h>
 #include <c10/util/ArrayRef.h>
@@ -94,14 +91,11 @@
       }
       copyFromInline(rhs);
     } else {
-      if (isInline()) {
-        // Steal their vector.
-        taggedStorageOrSize_ = rhs.taggedStorageOrSize_;
-      } else {
-        // Both out of line. Move their storage into ours.
-        *outOfLineStorage() = std::move(*rhs.outOfLineStorage());
-        delete rhs.outOfLineStorage();
-      }
+      // They're outline. We're going to steal their vector.
+      if (!isInline()) {
+        delete outOfLineStorage();
+      }
+      taggedStorageOrSize_ = rhs.taggedStorageOrSize_;
     }
     rhs.setInlineSize(0);
 
@@ -308,10 +302,6 @@
     return reinterpret_cast<std::vector<int64_t>*>(taggedStorageOrSize_);
   }
 
-  void resetToInlineStorage() {
-    setInlineSize(1);
-  }
-
   void setInlineSize(size_t sz) {
     taggedStorageOrSize_ = (sz << 1) | 1;
   }
