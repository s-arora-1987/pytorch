--- conflicted
+++ resolved
@@ -210,12 +210,9 @@
         kernel.setManuallyBoxedKernel_(func);
       }
     }
-<<<<<<< HEAD
-=======
     if (catchallKernel_.isValid()) {
       catchallKernel_.setManuallyBoxedKernel_(func);
     }
->>>>>>> fc4706b1
   }
 
 private:
